--- conflicted
+++ resolved
@@ -929,20 +929,6 @@
 
 	// Iterate over page tree.
 
-<<<<<<< HEAD
-	o, ok := d.Find("Kids")
-	if !ok {
-		return curPage, errors.New("pdfcpu: validatePagesDict: missing \"Kids\" entry")
-	}
-
-	o, err = xRefTable.Dereference(o)
-	if err != nil || o == nil {
-		return curPage, errors.New("pdfcpu: validatePagesDict: corrupt \"Kids\" entry")
-	}
-
-	kidsArray, ok := o.(pdf.Array)
-	if !ok {
-=======
 	var kidsArray pdf.Array
 
 	if xRefTable.ValidationMode == pdf.ValidationRelaxed {
@@ -959,7 +945,6 @@
 	}
 
 	if kidsArray == nil {
->>>>>>> 4adf70ca
 		return curPage, errors.New("pdfcpu: validatePagesDict: corrupt \"Kids\" entry")
 	}
 
