--- conflicted
+++ resolved
@@ -100,13 +100,6 @@
 
 // ValidateFiles validates inFiles.
 func ValidateFiles(inFiles []string, conf *pdfcpu.Configuration) error {
-<<<<<<< HEAD
-	for _, inFile := range inFiles {
-		if err := ValidateFile(inFile, conf); err != nil {
-			return err
-		}
-	}
-=======
 	if conf == nil {
 		conf = pdfcpu.NewDefaultConfiguration()
 	}
@@ -127,6 +120,5 @@
 		}
 	}
 
->>>>>>> 4adf70ca
 	return nil
 }