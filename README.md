--- conflicted
+++ resolved
@@ -98,42 +98,6 @@
 pdfcpu v
 ```
 
-<<<<<<< HEAD
-## Usage
-
-    pdfcpu validate [-v(erbose)|vv] [-mode strict|relaxed] [-upw userpw] [-opw ownerpw] inFile
-    pdfcpu optimize [-v(erbose)|vv] [-stats csvFile] [-upw userpw] [-opw ownerpw] inFile [outFile]
-    pdfcpu split [-v(erbose)|vv] [-upw userpw] [-opw ownerpw] inFile outDir [span]
-    pdfcpu merge [-v(erbose)|vv] outFile inFile...
-    pdfcpu extract [-v(erbose)|vv] -mode image|font|content|page|meta [-pages pageSelection] [-upw userpw] [-opw ownerpw] inFile outDir
-    pdfcpu trim [-v(erbose)|vv] -pages pageSelection [-upw userpw] [-opw ownerpw] inFile outFile
-    
-    pdfcpu stamp [-v(erbose)|vv] -pages pageSelection description inFile [outFile]
-    pdfcpu watermark [-v(erbose)|vv] -pages pageSelection description inFile [outFile]
-    pdfcpu import [-v(erbose)|vv] [description] outFile imageFile...
-    pdfcpu nup [-v(erbose)|vv] [-pages pageSelection] [description] outFile n inFile|imageFiles...
-    pdfcpu grid [-v(erbose)|vv] [-pages pageSelection] [description] outFile m n inFile|imageFiles...
-    pdfcpu rotate [-v(erbose)|vv] [-pages pageSelection] inFile rotation
-
-    pdfcpu attach list [-v(erbose)|vv] [-upw userpw] [-opw ownerpw] inFile
-    pdfcpu attach add [-v(erbose)|vv] [-upw userpw] [-opw ownerpw] inFile file...
-    pdfcpu attach remove [-v(erbose)|vv] [-upw userpw] [-opw ownerpw] inFile [file...]
-    pdfcpu attach extract [-v(erbose)|vv] [-upw userpw] [-opw ownerpw] inFile outDir [file...]
-
-    pdfcpu encrypt [-v(erbose)|vv] [-mode rc4|aes] [-key 40|128] [-perm none|all] [-upw userpw] [-opw ownerpw] inFile [outFile]
-    pdfcpu decrypt [-v(erbose)|vv] [-upw userpw] [-opw ownerpw] inFile [outFile]
-    pdfcpu changeupw [-v(erbose)|vv] [-opw ownerpw] inFile upwOld upwNew
-    pdfcpu changeopw [-v(erbose)|vv] [-upw userpw] inFile opwOld opwNew
-
-    pdfcpu perm list [-v(erbose)|vv] [-upw userpw] [-opw ownerpw] inFile
-    pdfcpu perm add [-v(erbose)|vv] [-perm none|all] [-upw userpw] -opw ownerpw inFile
-
-    pdfcpu version
-
- [Please read the documentation](https://godoc.org/github.com/hhrutter/pdfcpu)
-
-=======
->>>>>>> b112077a
 ## Contributing
 
 ### What
